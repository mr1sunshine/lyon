use gl;
use glfw;
use glfw::Context;
use gfx::opengl;
use gfx::renderer;
use gfx::shaders;
<<<<<<< HEAD
use gfx::mesh_utils::{
    generate_grid_indices, generate_grid_vertices, num_indices_for_grid, num_vertices_for_grid,
    PER_GRID_INDICES,
};
use std::rc::Rc;
use std::libc;

pub fn main_loop() {
    glfw::set_error_callback(~ErrorContext);

    glfw::start(proc() {
        glfw::window_hint(glfw::Resizable(true));

        glfw::window_hint(glfw::ContextVersion(3, 0));
        glfw::window_hint(glfw::OpenglForwardCompat(true));
        glfw::window_hint(glfw::OpenglDebugContext(true));

        let window = glfw::Window::create(800, 600, "vodk.", glfw::Windowed).unwrap();

        //let window = window_rc.borrow();
        window.set_sticky_keys(true);

        // Polling of events can be turned on and off by the specific event type
        window.set_pos_polling(true);
        window.set_all_polling(true);
        window.set_size_polling(true);
        window.set_close_polling(true);
        window.set_refresh_polling(true);
        window.set_focus_polling(true);
        window.set_iconify_polling(true);
        window.set_framebuffer_size_polling(true);
        window.set_key_polling(true);
        window.set_char_polling(true);
        window.set_mouse_button_polling(true);
        window.set_cursor_pos_polling(true);
        window.set_cursor_enter_polling(true);
        window.set_scroll_polling(true);

        // Alternatively, all event types may be set to poll at once. Note that
        // in this example, this call is redundant as all events have been set
        // to poll in the above code.
        window.set_all_polling(true);

        window.make_context_current();
        gl::load_with(glfw::get_proc_address);

        let mut ctx = ~opengl::RenderingContextGL::new() as ~renderer::RenderingContext;
        ctx.set_clear_color(1.0, 0.0, 0.0, 1.0);

        // TODO move into RenderingContext
        window.make_context_current();

        let grid_w: u32 = 32;
        let grid_h: u32 = 32;
        let vertex_stride = 5;
        let mut grid_vertices = Vec::from_fn( (grid_w*grid_h*vertex_stride) as uint, |idx|{ 0.0f32 });
        let mut grid_indices = Vec::from_fn(
            num_indices_for_grid(grid_w, grid_h, PER_GRID_INDICES) as uint,
            |idx|{ 0u32 }
        );

        generate_grid_indices(grid_w, grid_h, PER_GRID_INDICES, 
                              grid_indices.as_mut_slice(),
                              0, vertex_stride);
        generate_grid_vertices(grid_w, grid_h, grid_vertices.as_mut_slice(),
                               vertex_stride as uint, true,
            |x, y, vertex| {
                vertex[0] = x as f32;
                vertex[1] = y as f32;
                vertex[2] = 0.0;
                // tex coordinates
                vertex[3] = x as f32 / grid_w as f32;
                vertex[4] = x as f32 / grid_h as f32;
            }
        );


        let vertices : ~[f32] = ~[
            0.0, 0.0,
            1.0, 0.0,
            1.0, 1.0,
            0.0, 0.0,
            1.0, 1.0,
            0.0, 1.0,
        ];
        let quad = ctx.create_vertex_buffer();

        ctx.upload_vertex_data(quad, vertices, renderer::STATIC_UPDATE).map_err(
            |e| { fail!("Failed to upload the vertex data: {}", e); return; }
        );

        let geom = ctx.create_geometry();
        ctx.define_geometry(geom, [
            renderer::VertexAttribute {
                buffer: quad,
                attrib_type: renderer::F32,
                components: 2,
                location: 0,
                stride: 0,
                offset: 0,
                normalize: false,
            }
        ], None).map_err(|e| { fail!("{}", e); return; } );

        let vs = ctx.create_shader(renderer::VERTEX_SHADER);
        let fs = ctx.create_shader(renderer::FRAGMENT_SHADER);

        ctx.compile_shader(vs, shaders::BASIC_VERTEX_SHADER).map_err(
            |e| { fail!("Failed to compile the vertex shader: {}", e); return; }
        );

        ctx.compile_shader(fs, shaders::TEX_COORDS_FRAGMENT_SHADER).map_err(
            |e| { fail!("Failed to compile the fragment shader: {}", e); return; }
        );

        let program = ctx.create_shader_program();
        ctx.link_shader_program(program, [vs, fs]).map_err(
            |e| { fail!("Failed to link the shader program: {}", e); return; }
        );

        let cmd = ~[renderer::OpDraw(
            renderer::DrawCommand {
                target: ctx.get_default_render_target(),
                flags: 0,
                geometry: geom,
                shader_program: program,
                shader_inputs: ~[
                    renderer::ShaderInput {
                        location: ctx.get_shader_input_location(program, "u_color"),
                        value: renderer::INPUT_FLOATS(~[0.0, 0.5, 1.0, 1.0])
                    }
                ],
                first: 0,
                count: 6,
            }
        )];

        let texture_1 = ctx.create_texture(renderer::TEXTURE_FLAGS_DEFAULT);
        ctx.allocate_texture(texture_1, 512, 512, renderer::FORMAT_R8G8B8A8);
        let intermediate_target = ctx.create_render_target([texture_1], None, None).map_err(
            |e| {
                fail!("Failed to ceate a render target: {} - {}",
                      ctx.get_error_str(e.code),
                      match e.detail {
                        Some(s) => s,
                        None => ~"",
                      });
                return;
            }
        );

        while !window.should_close() {
            glfw::poll_events();
            for event in window.flush_events() {
                handle_window_event(&window, event);
            }
            ctx.clear();

            ctx.render(cmd).map_err(
                |e| { fail!("Rendering error: {}", e); return; }
            );

            window.swap_buffers();
        }

        ctx.destroy_shader(vs);
        ctx.destroy_shader(fs);
        ctx.destroy_shader_program(program);
        ctx.destroy_geometry(geom);
    });
}
=======

pub fn main_loop() {

    let glfw = glfw::init(glfw::FAIL_ON_ERRORS).unwrap();

    // Choose a GL profile that is compatible with OS X 10.7+
    glfw.window_hint(glfw::ContextVersion(3, 1));
    glfw.window_hint(glfw::OpenglForwardCompat(true));
    //glfw.window_hint(glfw::OpenglProfile(glfw::OpenGlCoreProfile));

    let (window, _) = glfw.create_window(800, 600, "OpenGL", glfw::Windowed)
        .expect("Failed to create GLFW window.");

    // It is essential to make the context current before calling gl::load_with.
    window.make_current();

    // Load the OpenGL function pointers
    gl::load_with(|s| glfw.get_proc_address(s));

    let mut ctx = ~opengl::RenderingContextGL::new() as ~gpu::RenderingContext;
    ctx.set_clear_color(1.0, 0.0, 0.0, 1.0);

    let vertices : ~[f32] = ~[
        0.0, 0.0,  1.0, 0.0,  1.0, 1.0,
        0.0, 0.0,  1.0, 1.0,  0.0, 1.0,
    ];

    let quad = ctx.create_vertex_buffer();
    match ctx.check_error() {
        Some(err) => { println!("A error {}", err); }
        None => {}
    }

    ctx.upload_vertex_data(quad, vertices, gpu::STATIC_UPDATE);
    let geom = ctx.create_geometry();
    ctx.define_geometry(geom, [
        gpu::VertexAttribute {
            buffer: quad,
            attrib_type: gpu::F32,
            components: 2,
            location: 0,
            stride: 0,
            offset: 0,
            normalize: false,
        }
    ], None);
>>>>>>> 34f45646

    match ctx.check_error() {
        Some(err) => { println!("B rendering error {}", err); }
        None => {}
    }

    let vs = ctx.create_shader(gpu::VERTEX_SHADER);
    let fs = ctx.create_shader(gpu::FRAGMENT_SHADER);

    match ctx.compile_shader(vs, shaders::BASIC_VERTEX_SHADER) {
        Err(e) => { fail!("Failed to compile the vertex shader: {}", e); }
        _ => {}
    }
    match ctx.compile_shader(fs, shaders::TEXTURED_FRAGMENT_SHADER) {
        Err(e) => { fail!("Failed to compile the fragment shader: {}", e); }
        _ => {}
    }

    let program = ctx.create_shader_program();
    match ctx.link_shader_program(program, [vs, fs], None) {
        Err(e) => { fail!("Failed to link the shader program: {}", e); }
        _ => {}
    }

    let u_color = ctx.get_shader_input_location(program, "u_color");
    let u_texture_0 = ctx.get_shader_input_location(program, "u_texture_0");
    println!("u_color: {}, u_texture_0: {}", u_color, u_texture_0);

    let texture_0 = ctx.create_texture();
    ctx.allocate_texture(texture_0, gpu::FORMAT_R8G8B8A8, 800, 600);
    ctx.set_texture_flags(texture_0, gpu::TEXTURE_CLAMP|gpu::TEXTURE_FILTER_NEAREST);

    let checker = ctx.create_texture();
    let checker_data : Vec<u8> = Vec::from_fn(64*64*4, |i|{ (((i / 4) % 2)*255) as u8 });
    ctx.set_texture_flags(checker, gpu::TEXTURE_REPEAT|gpu::TEXTURE_FILTER_NEAREST);
    ctx.upload_texture_data(checker, checker_data.as_slice(), gpu::FORMAT_R8G8B8A8, 64, 64);

    let intermediate_target = match ctx.create_render_target([texture_0], None, None) {
        Ok(rt) => rt,
        Err(s) => fail!(s),
    };
    let screen = ctx.get_default_render_target();

    while !window.should_close() {
        //glfw.poll_events();

        ctx.set_render_target(screen);

        ctx.clear();

        ctx.set_shader(program);

        ctx.set_shader_input_float(u_color, [0.0, 0.5, 1.0, 1.0]);
        ctx.set_shader_input_texture(u_texture_0, 0, checker);

        ctx.draw(gpu::TRIANGLES,
            gpu::GeometryRange {
                geometry: geom,
                from: 0,
                to: 6,
                indexed: false,
            }
        );

        match ctx.check_error() {
            Some(err) => { println!("rendering error {}", err); }
            None => {}
        }

        // TODO move into RenderingContext
        window.swap_buffers();
    }
}
<|MERGE_RESOLUTION|>--- conflicted
+++ resolved
@@ -4,179 +4,6 @@
 use gfx::opengl;
 use gfx::renderer;
 use gfx::shaders;
-<<<<<<< HEAD
-use gfx::mesh_utils::{
-    generate_grid_indices, generate_grid_vertices, num_indices_for_grid, num_vertices_for_grid,
-    PER_GRID_INDICES,
-};
-use std::rc::Rc;
-use std::libc;
-
-pub fn main_loop() {
-    glfw::set_error_callback(~ErrorContext);
-
-    glfw::start(proc() {
-        glfw::window_hint(glfw::Resizable(true));
-
-        glfw::window_hint(glfw::ContextVersion(3, 0));
-        glfw::window_hint(glfw::OpenglForwardCompat(true));
-        glfw::window_hint(glfw::OpenglDebugContext(true));
-
-        let window = glfw::Window::create(800, 600, "vodk.", glfw::Windowed).unwrap();
-
-        //let window = window_rc.borrow();
-        window.set_sticky_keys(true);
-
-        // Polling of events can be turned on and off by the specific event type
-        window.set_pos_polling(true);
-        window.set_all_polling(true);
-        window.set_size_polling(true);
-        window.set_close_polling(true);
-        window.set_refresh_polling(true);
-        window.set_focus_polling(true);
-        window.set_iconify_polling(true);
-        window.set_framebuffer_size_polling(true);
-        window.set_key_polling(true);
-        window.set_char_polling(true);
-        window.set_mouse_button_polling(true);
-        window.set_cursor_pos_polling(true);
-        window.set_cursor_enter_polling(true);
-        window.set_scroll_polling(true);
-
-        // Alternatively, all event types may be set to poll at once. Note that
-        // in this example, this call is redundant as all events have been set
-        // to poll in the above code.
-        window.set_all_polling(true);
-
-        window.make_context_current();
-        gl::load_with(glfw::get_proc_address);
-
-        let mut ctx = ~opengl::RenderingContextGL::new() as ~renderer::RenderingContext;
-        ctx.set_clear_color(1.0, 0.0, 0.0, 1.0);
-
-        // TODO move into RenderingContext
-        window.make_context_current();
-
-        let grid_w: u32 = 32;
-        let grid_h: u32 = 32;
-        let vertex_stride = 5;
-        let mut grid_vertices = Vec::from_fn( (grid_w*grid_h*vertex_stride) as uint, |idx|{ 0.0f32 });
-        let mut grid_indices = Vec::from_fn(
-            num_indices_for_grid(grid_w, grid_h, PER_GRID_INDICES) as uint,
-            |idx|{ 0u32 }
-        );
-
-        generate_grid_indices(grid_w, grid_h, PER_GRID_INDICES, 
-                              grid_indices.as_mut_slice(),
-                              0, vertex_stride);
-        generate_grid_vertices(grid_w, grid_h, grid_vertices.as_mut_slice(),
-                               vertex_stride as uint, true,
-            |x, y, vertex| {
-                vertex[0] = x as f32;
-                vertex[1] = y as f32;
-                vertex[2] = 0.0;
-                // tex coordinates
-                vertex[3] = x as f32 / grid_w as f32;
-                vertex[4] = x as f32 / grid_h as f32;
-            }
-        );
-
-
-        let vertices : ~[f32] = ~[
-            0.0, 0.0,
-            1.0, 0.0,
-            1.0, 1.0,
-            0.0, 0.0,
-            1.0, 1.0,
-            0.0, 1.0,
-        ];
-        let quad = ctx.create_vertex_buffer();
-
-        ctx.upload_vertex_data(quad, vertices, renderer::STATIC_UPDATE).map_err(
-            |e| { fail!("Failed to upload the vertex data: {}", e); return; }
-        );
-
-        let geom = ctx.create_geometry();
-        ctx.define_geometry(geom, [
-            renderer::VertexAttribute {
-                buffer: quad,
-                attrib_type: renderer::F32,
-                components: 2,
-                location: 0,
-                stride: 0,
-                offset: 0,
-                normalize: false,
-            }
-        ], None).map_err(|e| { fail!("{}", e); return; } );
-
-        let vs = ctx.create_shader(renderer::VERTEX_SHADER);
-        let fs = ctx.create_shader(renderer::FRAGMENT_SHADER);
-
-        ctx.compile_shader(vs, shaders::BASIC_VERTEX_SHADER).map_err(
-            |e| { fail!("Failed to compile the vertex shader: {}", e); return; }
-        );
-
-        ctx.compile_shader(fs, shaders::TEX_COORDS_FRAGMENT_SHADER).map_err(
-            |e| { fail!("Failed to compile the fragment shader: {}", e); return; }
-        );
-
-        let program = ctx.create_shader_program();
-        ctx.link_shader_program(program, [vs, fs]).map_err(
-            |e| { fail!("Failed to link the shader program: {}", e); return; }
-        );
-
-        let cmd = ~[renderer::OpDraw(
-            renderer::DrawCommand {
-                target: ctx.get_default_render_target(),
-                flags: 0,
-                geometry: geom,
-                shader_program: program,
-                shader_inputs: ~[
-                    renderer::ShaderInput {
-                        location: ctx.get_shader_input_location(program, "u_color"),
-                        value: renderer::INPUT_FLOATS(~[0.0, 0.5, 1.0, 1.0])
-                    }
-                ],
-                first: 0,
-                count: 6,
-            }
-        )];
-
-        let texture_1 = ctx.create_texture(renderer::TEXTURE_FLAGS_DEFAULT);
-        ctx.allocate_texture(texture_1, 512, 512, renderer::FORMAT_R8G8B8A8);
-        let intermediate_target = ctx.create_render_target([texture_1], None, None).map_err(
-            |e| {
-                fail!("Failed to ceate a render target: {} - {}",
-                      ctx.get_error_str(e.code),
-                      match e.detail {
-                        Some(s) => s,
-                        None => ~"",
-                      });
-                return;
-            }
-        );
-
-        while !window.should_close() {
-            glfw::poll_events();
-            for event in window.flush_events() {
-                handle_window_event(&window, event);
-            }
-            ctx.clear();
-
-            ctx.render(cmd).map_err(
-                |e| { fail!("Rendering error: {}", e); return; }
-            );
-
-            window.swap_buffers();
-        }
-
-        ctx.destroy_shader(vs);
-        ctx.destroy_shader(fs);
-        ctx.destroy_shader_program(program);
-        ctx.destroy_geometry(geom);
-    });
-}
-=======
 
 pub fn main_loop() {
 
@@ -196,7 +23,7 @@
     // Load the OpenGL function pointers
     gl::load_with(|s| glfw.get_proc_address(s));
 
-    let mut ctx = ~opengl::RenderingContextGL::new() as ~gpu::RenderingContext;
+    let mut ctx = ~opengl::RenderingContextGL::new() as ~renderer::RenderingContext;
     ctx.set_clear_color(1.0, 0.0, 0.0, 1.0);
 
     let vertices : ~[f32] = ~[
@@ -205,17 +32,16 @@
     ];
 
     let quad = ctx.create_vertex_buffer();
-    match ctx.check_error() {
-        Some(err) => { println!("A error {}", err); }
-        None => {}
-    }
 
-    ctx.upload_vertex_data(quad, vertices, gpu::STATIC_UPDATE);
+    ctx.upload_vertex_data(quad, vertices, renderer::STATIC_UPDATE).map_err(
+        |e| { fail!("Failed to upload the vertex data: {}", e); return; }
+    );
+
     let geom = ctx.create_geometry();
     ctx.define_geometry(geom, [
-        gpu::VertexAttribute {
+        renderer::VertexAttribute {
             buffer: quad,
-            attrib_type: gpu::F32,
+            attrib_type: renderer::F32,
             components: 2,
             location: 0,
             stride: 0,
@@ -223,48 +49,46 @@
             normalize: false,
         }
     ], None);
->>>>>>> 34f45646
 
-    match ctx.check_error() {
-        Some(err) => { println!("B rendering error {}", err); }
-        None => {}
-    }
+    let vs = ctx.create_shader(renderer::VERTEX_SHADER);
+    let fs = ctx.create_shader(renderer::FRAGMENT_SHADER);
+    let program = ctx.create_shader_program();
 
-    let vs = ctx.create_shader(gpu::VERTEX_SHADER);
-    let fs = ctx.create_shader(gpu::FRAGMENT_SHADER);
+    ctx.compile_shader(fs, shaders::TEXTURED_FRAGMENT_SHADER).map_err(
+        |e| { fail!("Failed to compile the fragment shader: {}", e); return; }
+    );
 
-    match ctx.compile_shader(vs, shaders::BASIC_VERTEX_SHADER) {
-        Err(e) => { fail!("Failed to compile the vertex shader: {}", e); }
-        _ => {}
-    }
-    match ctx.compile_shader(fs, shaders::TEXTURED_FRAGMENT_SHADER) {
-        Err(e) => { fail!("Failed to compile the fragment shader: {}", e); }
-        _ => {}
-    }
+    ctx.compile_shader(vs, shaders::BASIC_VERTEX_SHADER).map_err(
+        |e| { fail!("Failed to compile the vertex shader: {}", e); return; }
+    );
 
-    let program = ctx.create_shader_program();
-    match ctx.link_shader_program(program, [vs, fs], None) {
-        Err(e) => { fail!("Failed to link the shader program: {}", e); }
-        _ => {}
-    }
+    ctx.link_shader_program(program, [vs, fs], None).map_err(
+        |e| { fail!("Failed to link the shader program: {}", e); return; }
+    );
 
     let u_color = ctx.get_shader_input_location(program, "u_color");
     let u_texture_0 = ctx.get_shader_input_location(program, "u_texture_0");
     println!("u_color: {}, u_texture_0: {}", u_color, u_texture_0);
 
-    let texture_0 = ctx.create_texture();
-    ctx.allocate_texture(texture_0, gpu::FORMAT_R8G8B8A8, 800, 600);
-    ctx.set_texture_flags(texture_0, gpu::TEXTURE_CLAMP|gpu::TEXTURE_FILTER_NEAREST);
+    let texture_0 = ctx.create_texture(renderer::TEXTURE_CLAMP|renderer::TEXTURE_FILTER_NEAREST);
+    ctx.allocate_texture(texture_0, 800, 600, renderer::FORMAT_R8G8B8A8);
 
-    let checker = ctx.create_texture();
     let checker_data : Vec<u8> = Vec::from_fn(64*64*4, |i|{ (((i / 4) % 2)*255) as u8 });
-    ctx.set_texture_flags(checker, gpu::TEXTURE_REPEAT|gpu::TEXTURE_FILTER_NEAREST);
-    ctx.upload_texture_data(checker, checker_data.as_slice(), gpu::FORMAT_R8G8B8A8, 64, 64);
+    let checker = ctx.create_texture(renderer::TEXTURE_REPEAT|renderer::TEXTURE_FILTER_NEAREST);
+    ctx.upload_texture_data(checker, checker_data.as_slice(), 64, 64, renderer::FORMAT_R8G8B8A8);
 
-    let intermediate_target = match ctx.create_render_target([texture_0], None, None) {
-        Ok(rt) => rt,
-        Err(s) => fail!(s),
-    };
+    let intermediate_target = ctx.create_render_target([texture_0], None, None).map_err(
+        |e| {
+            fail!("Failed to ceate a render target: {} - {}",
+                  ctx.get_error_str(e.code),
+                  match e.detail {
+                    Some(s) => s,
+                    None => ~"",
+                  });
+            return;
+        }
+    );
+
     let screen = ctx.get_default_render_target();
 
     while !window.should_close() {
@@ -279,14 +103,18 @@
         ctx.set_shader_input_float(u_color, [0.0, 0.5, 1.0, 1.0]);
         ctx.set_shader_input_texture(u_texture_0, 0, checker);
 
-        ctx.draw(gpu::TRIANGLES,
-            gpu::GeometryRange {
+        ctx.draw(
+            renderer::GeometryRange {
                 geometry: geom,
                 from: 0,
                 to: 6,
                 indexed: false,
-            }
+            },
+            renderer::RENDER_DEFAULT
+        ).map_err(
+            |e| { fail!("Rendering error: {}", e); return; }
         );
+
 
         match ctx.check_error() {
             Some(err) => { println!("rendering error {}", err); }
