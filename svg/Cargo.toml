--- conflicted
+++ resolved
@@ -1,7 +1,7 @@
 [package]
 
 name = "lyon_svg"
-version = "0.1.0"
+version = "0.1.1"
 description = "High-level SVG rendering library on top of lyon's tesselator."
 authors = [ "Nicolas Silva <nical@fastmail.com>" ]
 repository = "https://github.com/nical/lyon"
@@ -13,15 +13,9 @@
 
 [dependencies]
 
-<<<<<<< HEAD
-lyon_tessellation = { version = "0.0.3", path = "../tessellation" }
-lyon_core = { version = "0.0.3", path = "../core" }
-lyon_extra = { version = "0.0.3", path = "../extra" }
-=======
-lyon_tesselation = { version = "0.1.0", path = "../tesselation" }
-lyon_core = { version = "0.1.0", path = "../core" }
-lyon_extra = { version = "0.1.0", path = "../extra" }
->>>>>>> 583709a4
+lyon_tessellation = { version = "0.1.1", path = "../tessellation" }
+lyon_core = { version = "0.1.1", path = "../core" }
+lyon_extra = { version = "0.1.1", path = "../extra" }
 
 sid = { version = "0.1.0" }
 sid_vec = { version = "0.1.0" }